--- conflicted
+++ resolved
@@ -29,11 +29,6 @@
 | `task_definition_arn` | The family and revision (family:revision) or full ARN of the task definition that runs the notebooks. Typically, this task definition would specify a docker image that builds on one of those from https://github.com/jupyter/docker-stacks. | `'jupyterhub-notebook:7'` |
 | `task_security_groups` | The security group(s) associated with the Fargate tasks. These must allow communication to and from the hub/proxy. More information, such as the ports used, is at https://jupyterhub.readthedocs.io/en/stable/getting-started/networking-basics.html. | `['sg-00026fc201a4e374b']` |
 | `task_subnets` | The subnets associated with the Fargate tasks. | `['subnet-01fc5f15ac710c012']` |
-<<<<<<< HEAD
-| `task_assign_public_ip` | Whether the task's elastic network interface receives a public IP address. | `DISABLED` |
-| `task_platform_version` | The platform version the task should run. | `LATEST` |
-=======
->>>>>>> 6a81de6e
 | `notebook_port` | The port the notebook servers listen on. | `8888` |
 | `notebook_scheme` | The scheme used by the hub and proxy to connect to the notebook servers. At the time of writing `'https'` will not work out of the box. However, users do not connect to the the notebook server directly, and does not, typically, allow incoming connections from the public internet. Instead, users connect to the proxy, which can be configured to listen on HTTPS independently of this setting. There is more information on setting up HTTPS for connections to the proxy at https://jupyterhub.readthedocs.io/en/stable/getting-started/security-basics.html. | `'http'` |
 | `notebook_args` | Additional arguments to be passed to `jupyterhub-singleuser` that starts each notebook server. This can be the empty list. | `['--config=notebook_config.py']` |
