from collections import (
    namedtuple,
)
import datetime
import hashlib
import hmac
import json
import os
import urllib

from jupyterhub.spawner import (
    Spawner,
)
from tornado import (
    gen,
)
from tornado.concurrent import (
    Future,
)
from tornado.httpclient import (
    AsyncHTTPClient,
    HTTPError,
    HTTPRequest,
)
from traitlets.config.configurable import (
    Configurable,
)
from traitlets import (
    Bool,
    Dict,
    Enum,
    Instance,
    Int,
    List,
    TraitType,
    Type,
    Unicode,
    default,
)

AwsCreds = namedtuple('AwsCreds', [
    'access_key_id', 'secret_access_key', 'pre_auth_headers',
])


class Datetime(TraitType):
    klass = datetime.datetime
    default_value = datetime.datetime(1900, 1, 1)


class FargateSpawnerAuthentication(Configurable):

    async def get_credentials(self):
        raise NotImplementedError()


class FargateSpawnerSecretAccessKeyAuthentication(FargateSpawnerAuthentication):

    aws_access_key_id = Unicode(config=True)
    aws_secret_access_key = Unicode(config=True)
    pre_auth_headers = Dict()

    async def get_credentials(self):
        return AwsCreds(
            access_key_id=self.aws_access_key_id,
            secret_access_key=self.aws_secret_access_key,
            pre_auth_headers=self.pre_auth_headers,
        )


class FargateSpawnerECSRoleAuthentication(FargateSpawnerAuthentication):

    aws_access_key_id = Unicode()
    aws_secret_access_key = Unicode()
    pre_auth_headers = Dict()
    expiration = Datetime()

    async def get_credentials(self):
        now = datetime.datetime.now()

        if now > self.expiration:
            request = HTTPRequest('http://169.254.170.2' + os.environ['AWS_CONTAINER_CREDENTIALS_RELATIVE_URI'], method='GET')
            creds = json.loads((await AsyncHTTPClient().fetch(request)).body.decode('utf-8'))
            self.aws_access_key_id = creds['AccessKeyId']
            self.aws_secret_access_key = creds['SecretAccessKey']
            self.pre_auth_headers = {
                'x-amz-security-token': creds['Token'],
            }
            self.expiration = datetime.datetime.strptime(creds['Expiration'], '%Y-%m-%dT%H:%M:%SZ')

        return AwsCreds(
            access_key_id=self.aws_access_key_id,
            secret_access_key=self.aws_secret_access_key,
            pre_auth_headers=self.pre_auth_headers,
        )


class FargateSpawnerEC2InstanceProfileAuthentication(FargateSpawnerAuthentication):

    aws_access_key_id = Unicode()
    aws_secret_access_key = Unicode()
    pre_auth_headers = Dict()
    expiration = Datetime()
    aws_iam_role = Unicode()

    async def get_credentials(self):
        now = datetime.datetime.now()

        if now > self.expiration:
            request = HTTPRequest('http://169.254.169.254/latest/meta-data/iam/security-credentials/', method='GET')
            aws_iam_role = (await AsyncHTTPClient().fetch(request)).body.decode('utf-8')
            request = HTTPRequest('http://169.254.169.254/latest/meta-data/iam/security-credentials/' + aws_iam_role, method='GET')
            creds = json.loads((await AsyncHTTPClient().fetch(request)).body.decode('utf-8'))
            self.aws_access_key_id = creds['AccessKeyId']
            self.aws_secret_access_key = creds['SecretAccessKey']
            self.pre_auth_headers = {
                'x-amz-security-token': creds['Token'],
            }
            self.expiration = datetime.datetime.strptime(creds['Expiration'], '%Y-%m-%dT%H:%M:%SZ')

        return AwsCreds(
            access_key_id=self.aws_access_key_id,
            secret_access_key=self.aws_secret_access_key,
            pre_auth_headers=self.pre_auth_headers,
        )

class FargateSpawner(Spawner):

    aws_region = Unicode(config=True)
    aws_ecs_host = Unicode(config=True)
    task_role_arn = Unicode(config=True)
    task_cluster_name = Unicode(config=True)
    task_container_name = Unicode(config=True)
    task_definition_arn = Unicode(config=True)
    task_security_groups = List(trait=Unicode, config=True)
    task_subnets = List(trait=Unicode, config=True)
    task_assign_public_ip = Enum(["DISABLED", "ENABLED"], "DISABLED", config=True)
    task_platform_version = Unicode("LATEST", config=True)
    notebook_port = Int(config=True)
    notebook_scheme = Unicode(config=True)
    notebook_args = List(trait=Unicode, config=True)

    authentication_class = Type(FargateSpawnerAuthentication, config=True)
    authentication = Instance(FargateSpawnerAuthentication)

    @default('authentication')
    def _default_authentication(self):
        return self.authentication_class(parent=self)

    task_arn = Unicode('')

    # We mostly are able to call the AWS API to determine status. However, when we yield the
    # event loop to create the task, if there is a poll before the creation is complete,
    # we must behave as though we are running/starting, but we have no IDs to use with which
    # to check the task.
    calling_run_task = Bool(False)

    progress_buffer = None

    def load_state(self, state):
        ''' Misleading name: this "loads" the state onto self, to be used by other methods '''

        super().load_state(state)

        # Called when first created: we might have no state from a previous invocation
        self.task_arn = state.get('task_arn', '')

    def get_state(self):
        ''' Misleading name: the return value of get_state is saved to the database in order
        to be able to restore after the hub went down '''

        state = super().get_state()
        state['task_arn'] = self.task_arn

        return state

    async def poll(self):
        # Return values, as dictacted by the Jupyterhub framework:
        # 0                   == not running, or not starting up, i.e. we need to call start
        # None                == running, or not finished starting
        # 1, or anything else == error

        return \
            None if self.calling_run_task else \
            0 if self.task_arn == '' else \
            None if (await _get_task_status(self.log, self._aws_endpoint(), self.task_cluster_name, self.task_arn)) in ALLOWED_STATUSES else \
            1

    async def start(self):
        self.log.debug('Starting spawner')

        task_port = self.notebook_port

        self.progress_buffer.write({'progress': 0.5, 'message': 'Starting server...'})
        try:
            self.calling_run_task = True
            debug_args = ['--debug'] if self.debug else []
            args = debug_args + ['--port=' + str(task_port)] + self.notebook_args
            run_response = await _run_task(
                self.log, self._aws_endpoint(),
                self.task_role_arn,
                self.task_cluster_name, self.task_container_name, self.task_definition_arn,
                self.task_security_groups, self.task_subnets,
<<<<<<< HEAD
                self.task_assign_public_ip, self.task_platform_version,
                self.cmd + args, self.get_env())
=======
                self.cmd + args, self.get_env(), self.user_options)
>>>>>>> e224d0de
            task_arn = run_response['tasks'][0]['taskArn']
            self.progress_buffer.write({'progress': 1})
        finally:
            self.calling_run_task = False

        self.task_arn = task_arn

        max_polls = 50
        num_polls = 0
        task_ip = ''
        while task_ip == '':
            num_polls += 1
            if num_polls >= max_polls:
                raise Exception('Task {} took too long to find IP address'.format(self.task_arn))

            task_ip = await _get_task_ip(self.log, self._aws_endpoint(), self.task_cluster_name, task_arn)
            await gen.sleep(1)
            self.progress_buffer.write({'progress': 1 + num_polls / max_polls})

        self.progress_buffer.write({'progress': 2})

        max_polls = self.start_timeout
        num_polls = 0
        status = ''
        while status != 'RUNNING':
            num_polls += 1
            if num_polls >= max_polls:
                raise Exception('Task {} took too long to become running'.format(self.task_arn))

            status = await _get_task_status(self.log, self._aws_endpoint(), self.task_cluster_name, task_arn)
            if status not in ALLOWED_STATUSES:
                raise Exception('Task {} is {}'.format(self.task_arn, status))

            await gen.sleep(1)
            self.progress_buffer.write({'progress': 2 + num_polls / max_polls * 98})

        self.progress_buffer.write({'progress': 100, 'message': 'Server started'})
        await gen.sleep(1)

        self.progress_buffer.close()

        return f'{self.notebook_scheme}://{task_ip}:{task_port}'

    async def stop(self, now=False):
        if self.task_arn == '':
            return

        self.log.debug('Stopping task (%s)...', self.task_arn)
        await _ensure_stopped_task(self.log, self._aws_endpoint(), self.task_cluster_name, self.task_arn)
        self.log.debug('Stopped task (%s)... (done)', self.task_arn)

    def clear_state(self):
        super().clear_state()
        self.log.debug('Clearing state: (%s)', self.task_arn)
        self.task_arn = ''
        self.progress_buffer = AsyncIteratorBuffer()

    async def progress(self):
        async for progress_message in self.progress_buffer:
            yield progress_message

    def _aws_endpoint(self):
        return {
            'region': self.aws_region,
            'ecs_host': self.aws_ecs_host,
            'ecs_auth': self.authentication.get_credentials,
        }


ALLOWED_STATUSES = ('', 'PROVISIONING', 'PENDING', 'RUNNING')


async def _ensure_stopped_task(logger, aws_endpoint, task_cluster_name, task_arn):
    try:
        return await _make_ecs_request(logger, aws_endpoint, 'StopTask', {
            'cluster': task_cluster_name,
            'task': task_arn
        })
    except HTTPError as exception:
        if b'task was not found' not in exception.response.body:
            raise


async def _get_task_ip(logger, aws_endpoint, task_cluster_name, task_arn):
    described_task = await _describe_task(logger, aws_endpoint, task_cluster_name, task_arn)

    ip_address_attachements = [
        attachment['value']
        for attachment in described_task['attachments'][0]['details']
        if attachment['name'] == 'privateIPv4Address'
    ] if described_task and 'attachments' in described_task and described_task['attachments'] else []
    ip_address = ip_address_attachements[0] if ip_address_attachements else ''
    return ip_address


async def _get_task_status(logger, aws_endpoint, task_cluster_name, task_arn):
    described_task = await _describe_task(logger, aws_endpoint, task_cluster_name, task_arn)
    status = described_task['lastStatus'] if described_task else ''
    return status


async def _describe_task(logger, aws_endpoint, task_cluster_name, task_arn):
    described_tasks = await _make_ecs_request(logger, aws_endpoint, 'DescribeTasks', {
        'cluster': task_cluster_name,
        'tasks': [task_arn]
    })

    # Very strangely, sometimes 'tasks' is returned, sometimes 'task'
    # Also, creating a task seems to be eventually consistent, so it might
    # not be present at all
    task = \
        described_tasks['tasks'][0] if 'tasks' in described_tasks and described_tasks['tasks'] else \
        described_tasks['task'] if 'task' in described_tasks else \
        None
    return task


async def _run_task(logger, aws_endpoint,
                    task_role_arn,
                    task_cluster_name, task_container_name, task_definition_arn, task_security_groups, task_subnets,
<<<<<<< HEAD
                    task_assign_public_ip, task_platform_version,
                    task_command_and_args, task_env):
    return await _make_ecs_request(logger, aws_endpoint, 'RunTask', {
=======
                    task_command_and_args, task_env, task_overrides):
    data = {
>>>>>>> e224d0de
        'cluster': task_cluster_name,
        'taskDefinition': task_definition_arn,
        'overrides': {
            'taskRoleArn': task_role_arn,
            'containerOverrides': [{
                'command': task_command_and_args,
                'environment': [
                    {
                        'name': name,
                        'value': value,
                    } for name, value in task_env.items() if name.startswith('JUPYTERHUB') or name.startswith('JPY')
                ],
                'name': task_container_name,
            }],
        },
        'count': 1,
        'launchType': 'FARGATE',
        'networkConfiguration': {
            'awsvpcConfiguration': {
                'assignPublicIp': task_assign_public_ip,
                'securityGroups': task_security_groups,
                'subnets': task_subnets,
            },
        },
<<<<<<< HEAD
        'platformVersion': task_platform_version
    })
=======
    }
    for name, value in task_overrides.items():
        data['overrides'][name] = value
    return await _make_ecs_request(logger, aws_endpoint, 'RunTask', data)
>>>>>>> e224d0de


async def _make_ecs_request(logger, aws_endpoint, target, dict_data):
    service = 'ecs'
    body = json.dumps(dict_data).encode('utf-8')
    credentials = await aws_endpoint['ecs_auth']()
    pre_auth_headers = {
        'X-Amz-Target': f'AmazonEC2ContainerServiceV20141113.{target}',
        'Content-Type': 'application/x-amz-json-1.1',
        **credentials.pre_auth_headers,
    }
    path = '/'
    query = {}
    headers = _aws_headers(service, credentials.access_key_id, credentials.secret_access_key,
                           aws_endpoint['region'], aws_endpoint['ecs_host'],
                           'POST', path, query, pre_auth_headers, body)
    client = AsyncHTTPClient()
    url = f'https://{aws_endpoint["ecs_host"]}{path}'
    request = HTTPRequest(url, method='POST', headers=headers, body=body)
    logger.debug('Making request (%s)', body)
    try:
        response = await client.fetch(request)
    except HTTPError as exception:
        logger.exception('HTTPError from ECS (%s)', exception.response.body)
        raise
    logger.debug('Request response (%s)', response.body)
    return json.loads(response.body)


def _aws_headers(service, access_key_id, secret_access_key,
                 region, host, method, path, query, pre_auth_headers, payload):
    algorithm = 'AWS4-HMAC-SHA256'

    now = datetime.datetime.utcnow()
    amzdate = now.strftime('%Y%m%dT%H%M%SZ')
    datestamp = now.strftime('%Y%m%d')
    credential_scope = f'{datestamp}/{region}/{service}/aws4_request'
    headers_lower = {
        header_key.lower().strip(): header_value.strip()
        for header_key, header_value in pre_auth_headers.items()
    }
    required_headers = ['host', 'x-amz-content-sha256', 'x-amz-date']
    signed_header_keys = sorted([header_key
                                 for header_key in headers_lower.keys()] + required_headers)
    signed_headers = ';'.join(signed_header_keys)
    payload_hash = hashlib.sha256(payload).hexdigest()

    def signature():
        def canonical_request():
            header_values = {
                **headers_lower,
                'host': host,
                'x-amz-content-sha256': payload_hash,
                'x-amz-date': amzdate,
            }

            canonical_uri = urllib.parse.quote(path, safe='/~')
            query_keys = sorted(query.keys())
            canonical_querystring = '&'.join([
                urllib.parse.quote(key, safe='~') + '=' + urllib.parse.quote(query[key], safe='~')
                for key in query_keys
            ])
            canonical_headers = ''.join([
                header_key + ':' + header_values[header_key] + '\n'
                for header_key in signed_header_keys
            ])

            return f'{method}\n{canonical_uri}\n{canonical_querystring}\n' + \
                   f'{canonical_headers}\n{signed_headers}\n{payload_hash}'

        def sign(key, msg):
            return hmac.new(key, msg.encode('utf-8'), hashlib.sha256).digest()

        string_to_sign = \
            f'{algorithm}\n{amzdate}\n{credential_scope}\n' + \
            hashlib.sha256(canonical_request().encode('utf-8')).hexdigest()

        date_key = sign(('AWS4' + secret_access_key).encode('utf-8'), datestamp)
        region_key = sign(date_key, region)
        service_key = sign(region_key, service)
        request_key = sign(service_key, 'aws4_request')
        return sign(request_key, string_to_sign).hex()

    return {
        **pre_auth_headers,
        'x-amz-date': amzdate,
        'x-amz-content-sha256': payload_hash,
        'Authorization': (
            f'{algorithm} Credential={access_key_id}/{credential_scope}, ' +
            f'SignedHeaders={signed_headers}, Signature=' + signature()
        ),
    }


class AsyncIteratorBuffer:
    # The progress streaming endpoint may be requested multiple times, so each
    # call to `__aiter__` must return an iterator that starts from the first message

    class _Iterator:
        def __init__(self, parent):
            self.parent = parent
            self.cursor = 0

        async def __anext__(self):
            future = self.parent.futures[self.cursor]
            self.cursor += 1
            return await future

    def __init__(self):
        self.futures = [Future()]

    def __aiter__(self):
        return self._Iterator(self)

    def close(self):
        self.futures[-1].set_exception(StopAsyncIteration())

    def write(self, item):
        self.futures[-1].set_result(item)
        self.futures.append(Future())<|MERGE_RESOLUTION|>--- conflicted
+++ resolved
@@ -201,12 +201,8 @@
                 self.task_role_arn,
                 self.task_cluster_name, self.task_container_name, self.task_definition_arn,
                 self.task_security_groups, self.task_subnets,
-<<<<<<< HEAD
                 self.task_assign_public_ip, self.task_platform_version,
-                self.cmd + args, self.get_env())
-=======
                 self.cmd + args, self.get_env(), self.user_options)
->>>>>>> e224d0de
             task_arn = run_response['tasks'][0]['taskArn']
             self.progress_buffer.write({'progress': 1})
         finally:
@@ -327,14 +323,9 @@
 async def _run_task(logger, aws_endpoint,
                     task_role_arn,
                     task_cluster_name, task_container_name, task_definition_arn, task_security_groups, task_subnets,
-<<<<<<< HEAD
                     task_assign_public_ip, task_platform_version,
-                    task_command_and_args, task_env):
-    return await _make_ecs_request(logger, aws_endpoint, 'RunTask', {
-=======
                     task_command_and_args, task_env, task_overrides):
     data = {
->>>>>>> e224d0de
         'cluster': task_cluster_name,
         'taskDefinition': task_definition_arn,
         'overrides': {
@@ -359,15 +350,11 @@
                 'subnets': task_subnets,
             },
         },
-<<<<<<< HEAD
         'platformVersion': task_platform_version
-    })
-=======
     }
     for name, value in task_overrides.items():
         data['overrides'][name] = value
     return await _make_ecs_request(logger, aws_endpoint, 'RunTask', data)
->>>>>>> e224d0de
 
 
 async def _make_ecs_request(logger, aws_endpoint, target, dict_data):
